--- conflicted
+++ resolved
@@ -406,7 +406,6 @@
                     print(f"PROGRESS_JSON:{json.dumps({'type': 'warning', 'status': f'Failed to create/access model cache path {args.model_cache_path}: {str(e_cache)}. Using default.'})}", file=sys.stdout, flush=True)
 
             # Determine model based on language
-<<<<<<< HEAD
             model_name = "large-v3" # Default model
             if args.language:
                 if args.language.lower() == 'ja':
@@ -414,17 +413,6 @@
                 elif args.language.lower() == 'ko':
                     model_name = "arc-r/faster-whisper-large-v2-Ko"
 
-=======
-            model_name = "large-v3-turbo" # Default model
-            if args.language:
-                lang_lower = args.language.lower()
-                if lang_lower == 'ja':
-                    model_name = "RoachLin/kotoba-whisper-v2.2-faster"
-                elif lang_lower == 'ko':
-                    model_name = "arc-r/faster-whisper-large-v2-Ko"
-            
-            print(f"PROGRESS_JSON:{json.dumps({'type': 'info', 'status': f'Loading WhisperX model: {model_name}'})}", file=sys.stdout, flush=True)
->>>>>>> 6f3721ff
             model = whisperx.load_model(
                 model_name,
                 device,
