--- conflicted
+++ resolved
@@ -55,11 +55,7 @@
  * @returns {Promise<string[]>} - A promise that resolves to an array of validated translated SRT block strings (strings).
  * @throws {Error} If the chunk fails all retries or validation, or if cancelled.
  */
-<<<<<<< HEAD
 async function processSingleChunkWithRetries(originalChunk, chunkIndex, targetLanguage, sourceLanguageNameForPrompt, settings, logCallback, jobId = null, gfc = null, previousChunkOriginalEntries = null, chunks = null, summaryContentForPrompt = "") { // Added chunks parameter and summaryContentForPrompt
-=======
-async function processSingleChunkWithRetries(originalChunk, chunkIndex, targetLanguage, sourceLanguageNameForPrompt, settings, logCallback, jobId = null, gfc = null, previousChunkOriginalEntries = null, summaryContentForPrompt = "", upcomingChunkContext = null) { // Added summaryContentForPrompt and upcomingChunkContext
->>>>>>> 6f68add8
   let { systemPrompt, temperature, topP, filePathForLogging, originalInputPath, chunkRetries, thinkingBudget: uiControlledThinkingBudget, strongerRetryModelName, geminiModel } = settings; // Added strongerRetryModelName, geminiModel
     const standardMaxChunkRetries = (typeof chunkRetries === 'number' && chunkRetries > 0) ? chunkRetries : 2; // Use from settings or default to 2
     let chunkAttempt = 0;
@@ -413,13 +409,8 @@
                 jobId,
                 gfc,
                 previousChunkDataForContext, // Pass the previous chunk's original entries
-<<<<<<< HEAD
                 chunks, // Pass all chunks for next context collection
                 summaryContent // Pass summaryContent to processSingleChunkWithRetries
-=======
-                summaryContent, // Pass summaryContent to processSingleChunkWithRetries
-                upcomingChunkContext // Pass upcoming chunk context
->>>>>>> 6f68add8
             )
                 .then(validatedBlocks => {
                   chunkResultsForAttempt[currentChunkIndex] = { blocks: validatedBlocks, error: null };
