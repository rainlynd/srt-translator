--- conflicted
+++ resolved
@@ -38,11 +38,7 @@
   return !!deepseekAI && !!modelInstances[modelAlias];
 }
 
-<<<<<<< HEAD
 async function translateChunk(chunkOfOriginalTexts, targetLanguage, systemPromptTemplate, temperature, topP, numberOfEntriesInChunk, abortSignal = null, previousChunkContext = null, nextChunkContext = null, thinkingBudget = -1, modelAlias = 'primary', sourceLanguageNameForPrompt) {
-=======
-async function translateChunk(chunkOfOriginalTexts, targetLanguage, systemPromptTemplate, temperature, topP, numberOfEntriesInChunk, abortSignal = null, previousChunkContext = null, thinkingBudget = -1, modelAlias = 'primary', sourceLanguageNameForPrompt, upcomingChunkContext = null) {
->>>>>>> 6f68add8
     const modelName = modelInstances[modelAlias];
     if (!isInitialized(modelAlias)) {
         throw new Error(`DeepSeek client or model for alias '${modelAlias}' not initialized. Call initializeDeepSeekModel first.`);
@@ -123,39 +119,8 @@
             messages: messages,
             temperature: temperature,
             top_p: topP,
-<<<<<<< HEAD
             max_tokens: 65536,
             response_format: { type: 'json_object' },
-=======
-            response_format: {
-                type: 'json_schema',
-                json_schema: {
-                    name: 'translations',
-                    strict: true,
-                    schema: {
-                        type: 'object',
-                        properties: {
-                            translations: {
-                                type: 'array',
-                                items: {
-                                    type: 'object',
-                                    properties: {
-                                        index: {
-                                            type: 'integer'
-                                        },
-                                        text: {
-                                            type: 'string'
-                                        }
-                                    },
-                                    required: ['index', 'text']
-                                }
-                            }
-                        },
-                        required: ['translations']
-                    }
-                }
-            },
->>>>>>> 6f68add8
         }, { signal: abortSignal });
 
         const parsedResponse = JSON.parse(response.choices[0].message.content);
@@ -254,11 +219,7 @@
     }
 }
 
-<<<<<<< HEAD
 async function estimateInputTokensForTranslation(chunkOfOriginalTexts, targetLanguage, systemPromptTemplate, numberOfEntriesInChunk, previousChunkContext = null, nextChunkContext = null, modelAlias = 'primary', sourceLanguageNameForPrompt) {
-=======
-async function estimateInputTokensForTranslation(chunkOfOriginalTexts, targetLanguage, systemPromptTemplate, numberOfEntriesInChunk, previousChunkContext = null, modelAlias = 'primary', sourceLanguageNameForPrompt, upcomingChunkContext = null) {
->>>>>>> 6f68add8
     if (!isInitialized(modelAlias)) {
         throw new Error(`DeepSeek client or model for alias '${modelAlias}' not initialized.`);
     }
